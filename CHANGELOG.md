<<<<<<< HEAD
## 0.68 2021-08-16

- Rename `#__polyphony_read_method__` to `#__parser_read_method__`
- Expose original `SSLServer#accept` as `SSLServer#orig_accept`
- Use worker thread for accepting SSL connections when `servername_cb` is set.
  This is part of a workaround for https://github.com/ruby/openssl/issues/415
=======
## 0.68 2021-08-13

- Fix missing default value in socket classes' `#readpartial`
- Fix linking of operations in `Backend#chain` (io_uring version)
- Rename `Fiber#attach` to `Fiber#attach_to`
- Expose original `SSLServer#accept`
>>>>>>> 103caae5

## 0.67 2021-08-06

- Improve fiber monitoring
- Add fiber parking (a parked fiber is prevented from running). This is in
  preparation for the upcoming work on an integrated debugger.

## 0.66 2021-08-01

- Fix all splicing APIs on non-linux OSes (#63)
- Add GC marking of buffers when cancelling read/write ops in io_uring backend 

## 0.65 2021-07-29

- Add `#__parser_read_method__` method for read method detection

## 0.64 2021-07-26

- Add optional raise_on_eof argument to `#readpartial`

## 0.63 2021-07-26

- Add support for specifying buf and buf_pos in `IO#read`
- Fix `Socket#read` to work and conform to `IO#read` interface

## 0.62 2021-07-21

- Add `runqueue_size` to backend stats

## 0.61 2021-07-20

- Add more statistics, move stats to `Backend#stats`

## 0.60 2021-07-15


- Fix linux version detection (for kernel version > 5.9)
- Fix op ctx leak in io_uring backend (when polling for I/O readiness)
- Add support for appending to buffer in `Backend#read`, `Backend#recv` methods
- Improve anti-event starvation mechanism
- Redesign fiber monitoring mechanism
- Implement `Fiber#attach`
- Add optional maxlen argument to `IO#read_loop`, `Socket#recv_loop` (#60)
- Implement `Fiber#detach` (#52)

## 0.59.1 2021-06-28

- Accept fiber tag in `Polyphony::Timer.new`

## 0.59 2021-06-28

- Redesign tracing mechanism and API - now completely separated from Ruby core
  trace API
- Refactor C code - move run queue into backend

## 0.58 2021-06-25

- Implement `Thread#idle_gc_period`, `#on_idle` (#56)
- Implement `Backend#idle_block=` (#56)

## 0.57.0 2021-06-23

- Implement `Backend#splice_chunks` method for both libev and io_uring backends
- Improve waiting for readiness in libev `Backend#splice`, `#splice_to_eof`
- Enable splice op in libev `Backend#chain` for non-Linux OS

## 0.56.0 2021-06-22

- Implement fake `Backend#splice`, `Backend#splice_to_eof` methods for non-Linux
  OS

## 0.55.0 2021-06-17

- Finish io_uring implementation of Backend#chain
- Reimplement io_uring op_context acquire/release algorithm (using ref count) 
- Fix #gets on sockets
- Redesign event anti-starvation mechanism

## 0.54.0 2021-06-14

- Implement Mutex#owned?, #locked? (#50)
- Fix arity for SSLSocket#peeraddr (#55)
- Add missing SSLServer#accept_loop method (#53)
- Fix SSLSocket buffering behaviour
- Add recv_loop alias for SSLSocket (#54)

## 0.53.2 2021-05-10

- Remove `splice` methods on libev backend on non-Linux OS (#43)

## 0.53.0 2021-04-23

- Implement `Backend#splice`, `Backend#splice_to_eof`, along with `IO#splice`, `IO#splice_to_eof`

## 0.52.0 2021-02-28

- Polyphony is now compatible with Ruby 3.0
- Add `Backend#sendv` method for sending multiple strings
- Accept flags argument in `Backend#send` (#48)
- Fix io_uring backend on Ruby 3.0 (#47)
- Implement C-based public backend API: `Polyphony.backend_XXXX` methods
- libev backend: Use` pidfd_open` for Linux 5.3+, otherwise use a libev child watcher
- Use `:call` as default method in `#feed_loop`

## 0.51.0 2021-02-02

- Implement `IO#feed_loop`, `Socket#feed_loop`
- Fix error handling in `Process.kill_and_await`

## 0.50.1 2021-01-31

- Set `IOSQE_ASYNC` flag in io_uring backend
- Fix error handling in `Backend#waitpid`
- Reimplement libev backend's `#waitpid` by using pidfd_open (in similar manner
  to the io_uring backend)

## 0.50.0 2021-01-28

- Use `Process::CLOCK_MONOTONIC` in Timer
- Add `Timer#sleep`, `Timer#after`, `Timer#every`
- Prevent fiber from being resumed after terminating
- Add `Thread#fiber_index_of` method
- Use `Backend#wait_event` in `Fiber#await`

## 0.49.2 2021-01-19

- Fix hang with 100s or more child fibers when terminating
- Fix double pending_count increment in io_uring backend

## 0.49.1 2021-01-13

- Use `TCPSocket` instead of `Socket` in `Net.tcp_connect`
- Catch `Errno::ERSCH` in `Process.kill_and_await`
- Set io_uring queue size to 2048

## 0.49.0 2021-01-11

- Implement `Polyphony::Timer` for performant timeouts

## 0.48.0 2021-01-05

- Implement graceful shutdown
- Add support for `break` / `StopIteration` in `spin_loop`
- Fix `IO#gets`, `IO#readpartial`

## 0.47.5.1 2020-11-20

- Add missing `Socket#accept_loop` method

## 0.47.5 2020-11-20

- Add `socket_class` argument to `Backend#accept`, `Backend#accept_loop`
- Fix `#supervise` to stop when all children fibers are done

## 0.47.4 2020-11-14

- Add support for Unix sockets

## 0.47.3 2020-11-12

- Enable I/O in signal handlers (#45)
- Accept `:interval` argument in `#spin_loop`

## 0.47.2 2020-11-10

- Fix API compatibility between TCPSocket and IO

## 0.47.0 2020-11-10

- Implement `#spin_scope` used for creating blocking fiber scopes 
- Reimplement `move_on_after`, `cancel_after`, `Timeout.timeout` using
  `Backend#timeout` (avoids creating canceller fiber for most common use case)
- Implement `Backend#timeout` API
- Implemented capped queues

## 0.46.1 2020-11-04

- Add `TCPServer#accept_loop`, `OpenSSL::SSL::SSLSocket#accept_loop` method
- Fix compilation error on MacOS (#43)
- Fix backtrace for `Timeout.timeout`
- Add `Backend#timer_loop`

## 0.46.0 2020-10-08

- Implement [io_uring backend](https://github.com/digital-fabric/polyphony/pull/44)

## 0.45.5 2020-10-04

- Fix compilation error (#43)
- Add support for resetting move_on_after, cancel_after timeouts
- Optimize anti-event starvation polling
- Implement optimized runqueue for better performance
- Schedule parent with priority on uncaught exception
- Fix race condition in `Mutex#synchronize` (#41)

## 0.45.4 2020-09-06

- Improve signal trapping mechanism

## 0.45.3 2020-09-02

- Don't swallow error in `Process#kill_and_await`
- Add `Fiber#mailbox` attribute reader
- Fix bug in `Fiber.await`
- Implement `IO#getc`, `IO#getbyte`

## 0.45.2 2020-08-03

- Rewrite `Fiber#<<`, `Fiber#await`, `Fiber#receive` in C

## 0.45.1 2020-08-01

- Fix Net::HTTP compatibility
- Fix fs adapter
- Improve performance of IO#puts
- Mutex#synchronize
- Fix Socket#connect
- Cleanup code
- Improve support for Ruby 3 keyword args

## 0.45.0 2020-07-29

- Cleanup code
- Rename `Agent` to `Backend`
- Implement `Polyphony::ConditionVariable`
- Fix Kernel.system

## 0.44.0 2020-07-25

- Fix reentrant `ResourcePool` (#38)
- Add `ResourcePool#discard!` (#35)
- Add `Mysql2::Client` and `Sequel::ConnectionPool` adapters (#35)
- Reimplement `Kernel.trap` using `Fiber#interject`
- Add `Fiber#interject` for running arbitrary code on arbitrary fibers (#39)

## 0.43.11 2020-07-24

- Dump uncaught exception info for forked process (#36)
- Add additional socket config options (#37)
  - :reuse_port (`SO_REUSEPORT`)
  - :backlog (listen backlog, default `SOMAXCONN`)
- Fix possible race condition in Queue#shift (#34)

## 0.43.10 2020-07-23

- Fix race condition when terminating fibers (#33)
- Fix lock release in `Mutex` (#32)
- Virtualize agent interface
- Implement `LibevAgent_connect`

## 0.43.9 2020-07-22

- Rewrite `Channel` using `Queue`
- Rewrite `Mutex` using `Queue`
- Reimplement `Event` in C to prevent cross-thread race condition
- Reimplement `ResourcePool` using `Queue`
- Implement `Queue#size`

## 0.43.8 2020-07-21

- Rename `LibevQueue` to `Queue`
- Reimplement Event using `Agent#wait_event`
- Improve Queue shift queue performance
- Introduce `Agent#wait_event` API for waiting on asynchronous events
- Minimize `fcntl` syscalls in IO operations 

## 0.43.7 2020-07-20

- Fix memory leak in ResourcePool (#31)
- Check and adjust file position before reading (#30)
- Minor documentation fixes

## 0.43.6 2020-07-18

- Allow brute-force interrupting with second Ctrl-C
- Fix outgoing SSL connections (#28)
- Improve Fiber#await_all_children with many children
- Use `writev` for writing multiple strings
- Add logo (thanks [Gerald](https://webocube.com/)!)

## 0.43.5 2020-07-13

- Fix `#read_nonblock`, `#write_nonblock` for `IO` and `Socket` (#27)
- Patch `Kernel#p`, `IO#puts` to issue single write call
- Add support for multiple arguments in `IO#write` and `LibevAgent#write`
- Use LibevQueue for fiber run queue
- Reimplement LibevQueue as ring buffer

## 0.43.4 2020-07-09

- Reimplement Kernel#trap
- Dynamically allocate read buffer if length not given (#23)
- Prevent CPU saturation on infinite sleep (#24)

## 0.43.3 2020-07-08

- Fix behaviour after call to `Process.daemon` (#8)
- Replace core `Queue` class with `Polyphony::Queue` (#22)
- Make `ResourcePool` reentrant (#1)
- Accept `:with_exception` argument in `cancel_after` (#16)

## 0.43.2 2020-07-07

- Fix sending Redis commands with array arguments (#21)

## 0.43.1 2020-06

- Fix compiling C-extension on MacOS (#20)

## 0.43 2020-07-05

- Add IO#read_loop
- Fix OpenSSL extension
- More work on docs

## 0.42 2020-07-03

- Improve documentation
- Fix backtrace on SIGINT
- Implement LibevAgent#accept_loop, #read_loop
- Move ref counting from thread to agent
- Short circuit switchpoint if continuing with the same fiber
- Always do a switchpoint in #read, #write, #accept

## 0.41 2020-06-27

- Introduce System Agent design, remove all `Gyro` classes

## 0.40 2020-05-04

- More improvements to stability after fork

## 0.38 2020-04-13

- Fix post-fork segfault if parent process has multiple threads with active watchers

## 0.37 2020-04-07

- Explicitly kill threads on exit to prevent possible segfault
- Remove Modulation dependency

## 0.36 2020-03-31

- More docs
- More C code refactoring
- Fix freeing for active child, signal watchers

## 0.35 2020-03-29

- Rename `Fiber#cancel!` to `Fiber#cancel`
- Rename `Gyro::Async#signal!` to `Gyro::Async#signal`
- Use `Fiber#auto_watcher` in thread pool, thread extension
- Implement `Fiber#auto_io` for reusing IO watcher instances
- Refactor C code

## 0.34 2020-03-25

- Add `Fiber#auto_watcher` mainly for use in places like `Gyro::Queue#shift`
- Refactor C extension
- Improved GC'ing for watchers
- Implement process supervisor (`Polyphony::ProcessSupervisor`)
- Improve fiber supervision
- Fix forking behaviour
- Use correct backtrace for fiber control exceptions
- Allow calling `move_on_after` and `cancel_after` without block

## 0.33 2020-03-08

- Implement `Fiber#supervise` (WIP)
- Add `Fiber#restart` API
- Fix race condition in `Thread#join`, `Thread#raise` (#14)
- Add `Exception#source_fiber` - references the fiber in which an uncaught
  exception occurred

## 0.32 2020-02-29

- Accept optional throttling rate in `#spin_loop`
- Remove CancelScope
- Allow spinning fibers from a parent fiber other than the current
- Add `#receive_pending` global API.
- Prevent race condition in `Gyro::Queue`.
- Improve signal handling - `INT`, `TERM` signals are now always handled in the
  main fiber
- Fix adapter requires (redis and postgres)

## 0.31 2020-02-20

- Fix signal handling race condition (#13)
- Move adapter code into polyphony/adapters
- Fix spin_loop caller, add tag parameter

## 0.30 2020-02-04

- Add support for awaiting a fiber from multiple monitor fibers at once
- Implemented child fibers
- Fix TERM and INT signal handling (#11)
- Fix compiling on Linux
- Do not reset runnable value in Gyro_suspend (prevents interrupting timers)
- Don't snooze when stopping a fiber
- Fix IO#read for files larger than 8KB (#10)
- Fix fiber messaging in main fiber
- Prevent signalling of inactive async watcher
- Better fiber messaging

## 0.29 2020-02-02

- Pass SignalException to main fiber
- Add (restore) default thread pool
- Prevent race condition in Thread#join
- Add support for cross-thread fiber scheduling
- Remove `#defer` global method
- Prevent starvation of waiting fibers when using snooze (#7)
- Improve tracing
- Fix IRB adapter

## 0.28 2020-01-27

- Accept block in Supervisor#initialize
- Refactor `ThreadPool`
- Implement fiber switch events for `TracePoint`
- Add optional tag parameter to #spin
- Correctly increment ref count for indefinite sleep
- Add `irb` adapter
- Add support for listen/notify to postgres adapter
- Use `:waiting`, `:runnable`, `:running`, `:dead` for fiber states
- Move docs to https://digital-fabric.github.io/polyphony/

## 0.27 2020-01-19

- Reimplement `Throttler` using recurring timer
- Add `Gyro::Selector` for wrapping libev
- Add `Gyro::Queue`, a fiber-aware thread-safe queue
- Implement multithreaded fiber scheduling

## 0.26 2020-01-12

- Optimize `IO#read_watcher`, `IO#write_watcher`
- Implement `Fiber#raise`
- Fix `Kernel#gets` with `ARGV`
- Return `[pid, exit_status]` from `Gyro::Child#await`

## 0.25 2020-01-10

- Fold `Coprocess` functionality into `Fiber`
- Add support for indefinite `#sleep`

## 0.24 2020-01-08

- Extract HTTP code into separate polyphony-http gem
- Cull core, io examples
- Remove `SIGINT` handler

## 0.23 2020-01-07

- Remove `API#pulse`
- Better repeat timer, reimplement `API#every`
- Move global API methods to separate module, include in `Object` instead of
  `Kernel`
- Improve setting root fiber and corresponding coprocess
- Fix `ResourcePool#preheat!`
- Rename `$Coprocess#list` to `Coprocess#map`
- Fix `CancelScope#on_cancel`, remove `CancelScope#protect`
- Remove `auto_run` mechanism. Just use `suspend`!
- Optional coverage report for tests
- More tests
- Add `Coprocess.select` and `Supervisor#select` methods
- Add `Coprocess.join` alias to `Coprocess.await` method
- Add support for cancelling multiple coprocesses with a single cancel scope
- Fix stopping a coprocess before it being scheduled for the first time
- Rewrite `thread`, `thread_pool` modules
- Add `Kernel#orig_sleep` alias to sync `#sleep` method
- Add optional resume value to `Gyro::Async#signal!`
- Patch Fiber#inspect to show correct block location
- Add Gyro.run
- Move away from callback-based API for `Gyro::Timer`, `Gyro::Signal`

## 0.22 2020-01-02

- Redesign Gyro scheduling subsystem, go scheduler-less
- More docs
- Rewrite HTTP client agent c1b63787
- Increment Gyro refcount in ResourcePool#acquire
- Rewrite ResourcePool
- Fix socket extensions
- Fix ALPN setup in Net.secure_socket

## 0.21 2019-12-12

- Add Coprocess.await (for waiting for multiple coprocesses)
- Add Coprocess#caller, Coprocess#location methods
- Remove callback-oriented Gyro APIs
- Revise signal handling API
- Improve error handling in HTTP/2 adapter
- More documentation

## 0.20 2019-11-27

- Refactor and improve CancelScope, ResourcePool
- Reimplement cancel_after, move_on_after using plain timers
- Use Timer#await instead of Timer#start in Pulser
- Rename Fiber.main to Fiber.root
- Replace use of defer with proper fiber scheduling
- Improve Coprocess resume, interrupt, cancel methods
- Cleanup code using Rubocop
- Update and cleanup examples
- Remove fiber pool
- Rename `CoprocessInterrupt` to `Interrupt`
- Fix ResourcePool, Mutex, Thread, ThreadPool
- Fix coprocess message passing behaviour
- Add HTTP::Request#consume API
- Use bundler 2.x
- Remove separate parse loop fiber in HTTP 1, HTTP 2 adapters
- Fix handling of exceptions in coprocesses
- Implement synthetic, sanitized exception backtrace showing control flow across
  fibers
- Fix channels
- Fix HTTP1 connection shutdown and error states
- Workaround for IO#read without length
- Rename `next_tick` to `defer`
- Fix race condition in firing of deferred items, use linked list instead of
  array for deferred items
- Rename `EV` module to `Gyro`
- Keep track of main fiber when forking
- Add `<<` alias for `send_chunk` in HTTP::Request
- Implement Socket#accept in C
- Better conformance of rack adapter to rack spec (WIP)
- Fix HTTP1 adapter
- Better support for debugging with ruby-debug-ide (WIP)

## 0.19 2019-06-12

- Rewrite HTTP server for better concurrency, sequential API
- Support 204 no-content response in HTTP 1
- Add optional count parameter to Kernel#throttled_loop for finite looping
- Implement Fiber#safe_transfer in C
- Optimize Kernel#next_tick implementation using ev_idle instead of ev_timer

## 0.18 2019-06-08

- Rename Kernel#coproc to Kernel#spin
- Rewrite Supervisor#spin

## 0.17 2019-05-24

- Implement IO#read_watcher, IO#write_watcher in C for better performance
- Implement nonblocking (yielding) versions of Kernel#system, IO.popen,
  Process.detach, IO#gets IO#puts, other IO singleton methods
- Add Coprocess#join as alias to Coprocess#await
- Rename Kernel#spawn to Kernel#coproc
- Fix encoding of strings read with IO#read, IO#readpartial
- Fix non-blocking behaviour of IO#read, IO#readpartial, IO#write

## 0.16 2019-05-22

- Reorganize and refactor code
- Allow opening secure socket without OpenSSL context

## 0.15 2019-05-20

- Optimize `#next_tick` callback (about 6% faster than before)
- Fix IO#<< to return self
- Refactor HTTP code and examples
- Fix race condition in `Supervisor#stop!`
- Add `Kernel#snooze` method (`EV.snooze` will be deprecated eventually)

## 0.14 2019-05-17

- Use chunked encoding in HTTP 1 response
- Rewrite `IO#read`, `#readpartial`, `#write` in C (about 30% performance improvement)
- Add method delegation to `ResourcePool`
- Optimize PG::Connection#async_exec
- Fix `Coprocess#cancel!`
- Preliminary support for websocket (see `examples/io/http_ws_server.rb`)
- Rename `Coroutine` to `Coprocess`

## 0.13 2019-01-05

- Rename Rubato to Polyphony (I know, this is getting silly...)

## 0.12 2019-01-01

- Add Coroutine#resume
- Improve startup time
- Accept rate: or interval: arguments for throttle
- Set correct backtrace for errors
- Improve handling of uncaught raised errors
- Implement HTTP 1.1/2 client agent with connection management

## 0.11 2018-12-27

- Move reactor loop to secondary fiber, allow blocking operations on main
  fiber.
- Example implementation of erlang-style generic server pattern (implement async
  API to a coroutine)
- Implement coroutine mailboxes, Coroutine#<<, Coroutine#receive, Kernel.receive
  for message passing
- Add Coroutine.current for getting current coroutine

## 0.10 2018-11-20

- Rewrite Rubato core for simpler code and better performance
- Implement EV.snooze (sleep until next tick)
- Coroutine encapsulates a task spawned on a separate fiber
- Supervisor supervises multiple coroutines
- CancelScope used to cancel an ongoing task (usually with a timeout)
- Rate throttling
- Implement async SSL server

## 0.9 2018-11-14

- Rename Nuclear to Rubato

## 0.8 2018-10-04

- Replace nio4r with in-house extension based on libev, with better API,
  better performance, support for IO, timer, signal and async watchers
- Fix mem leak coming from nio4r (probably related to code in Selector#select)

## 0.7 2018-09-13

- Implement resource pool
- transaction method for pg cient
- Async connect for pg client
- Add testing module for testing async code
- Improve HTTP server performance
- Proper promise chaining

## 0.6 2018-09-11

- Add http, redis, pg dependencies
- Move ALPN code inside net module

## 0.4 2018-09-10

- Code refactored and reogranized
- Fix recursion in next_tick
- HTTP 2 server with support for ALPN protocol negotiation and HTTP upgrade
- OpenSSL server

## 0.3 2018-09-06

- Event reactor
- Timers
- Promises
- async/await syntax for promises
- IO and read/write stream
- TCP server/client
- Promised threads
- HTTP server
- Redis interface
- PostgreSQL interface<|MERGE_RESOLUTION|>--- conflicted
+++ resolved
@@ -1,18 +1,9 @@
-<<<<<<< HEAD
-## 0.68 2021-08-16
-
-- Rename `#__polyphony_read_method__` to `#__parser_read_method__`
-- Expose original `SSLServer#accept` as `SSLServer#orig_accept`
-- Use worker thread for accepting SSL connections when `servername_cb` is set.
-  This is part of a workaround for https://github.com/ruby/openssl/issues/415
-=======
 ## 0.68 2021-08-13
 
 - Fix missing default value in socket classes' `#readpartial`
 - Fix linking of operations in `Backend#chain` (io_uring version)
 - Rename `Fiber#attach` to `Fiber#attach_to`
 - Expose original `SSLServer#accept`
->>>>>>> 103caae5
 
 ## 0.67 2021-08-06
 
